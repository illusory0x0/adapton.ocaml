(*
  this is an old makefile example left for p4 reference, availability unknown
  make experiments OCAMLBUILD_EXTRAFLAGS='-ppflag "camlp4of -DADAPTON_LOG "'
*)

let default_outfile = "out/experiments.csv"
open Adapton_core
module Viz = Viz
module Statistics = AdaptonStatistics
module Types = AdaptonTypes

(** ---------------------------------------------------------------------- *)
(** Flags and Params that are common to all experiments: *)

module type FlagsType = sig
  val print_inout : bool
  val print_changes : bool
  val check_output : bool  (* checks for correctness after each change. is slower, as a result. *)
end

module Debug_flags : FlagsType = struct
  let print_inout   = true
  let print_changes = true
  let check_output  = true
end

module Test_flags : FlagsType = struct
  let print_inout   = false
  let print_changes = false
  let check_output  = true
end

module Perf_flags : FlagsType = struct
  let print_inout   = false
  let print_changes = false
  let check_output  = false
end

module type ParamsType = sig
  val sample_num : int   (* Determine seed. *)
  val n : int            (* Length of input lists *)
  val num_changes : int  (* Number of changes to perform on each input list *)
  val demand : float     (* Percent of output to demand to force after each change *)
  val num_lists : int    (* Number of distinct input lists. *)
  val fullinit : bool    (* Demand the full list on init *)
  val granularity : int  (* Number of non-articulated elements articulation is 2^g, on average *)
  val interactions : string list (* "r", "rr", "di", "id", "ss" *)
  val experiment : string
  val outfile : string
  module Flags : FlagsType
end

(** ---------------------------------------------------------------------- *)
(** Define the CSV output format: *)

(* the cvs file headers, keep this coordinated with the next function *)
let stats_labels_print (handle:out_channel) =
  Printf.fprintf handle
    "%s,%s,%s,%s,%s, %s,%s, %s,%s,\t %s, %s, %s, %s,\t %s,%s, %s,%s, %s,%s,  %s,%s, %s,\t %s\n%!"

    "Unix Time"
    "Seed"
    "Version"
    "Test"
    "Size"
    "Mod Pos" "Mod Pos %"
    "Demand" "Demand %"
    (* tab *)
    "Time"
    "Unit Cost"
    "Heap"
    "Stack"
    (* tab *)
    "dirty" "dirty %"
    "clean" "clean %"
    "evaluate" "evaluate %"

    "create" "create %"
    "tables"
    (* tab *)
    "granularity"
    ;
  flush handle

(* the csv file data, keep this coordinated with the previous function *)
let stats_print (handle:out_channel)
    (sample_num:int)
    (sysname:string) (interaction_desc:string)
    (inputsize:int) (initial_dcg_size:int)
    (change_pos:int) (demand_count:int)
    (demand_percent:float) (granularity:int)
    (stats:Statistics.t) : unit
    =
  let module Stats = Statistics in
  let percent x = ((float_of_int x) /. (float_of_int initial_dcg_size)) *. 100.0 in
  Printf.fprintf handle
    (* "|%d|%d|%s|%s|%d| %d|%.1f| %d|%.1f|\t %f| %d| %d| %d|\t %d|%.1f| %d|%.1f| %d|%.1f|  %d|%.1f| %d|\n%!" *)
    "%d,%d,%s,%s,%d, %d,%.1f, %d,%.1f,\t %f, %d, %d, %d,\t %d,%.1f, %d,%.1f, %d,%.1f,  %d,%.1f, %d,\t %d\n%!"

    (int_of_float (Unix.time())) (* sanity check, resolution in seconds (since 19700101) *)
    sample_num
    sysname
    interaction_desc
    inputsize
    change_pos ((* change_pos as a percent: *) (float_of_int change_pos) /. (float_of_int inputsize))
    demand_count demand_percent
    (* tab *)
    stats.Stats.time
    stats.Stats.unit_cost
    stats.Stats.heap
    stats.Stats.stack
    (* tab *)
    (* -- Should be a small percent of total graph: *)
    stats.Stats.dirty     (percent stats.Stats.dirty)
    stats.Stats.clean     (percent stats.Stats.clean)
    stats.Stats.evaluate  (percent stats.Stats.evaluate)
    (* -- Should be zero, or nearly zero: *)
    stats.Stats.create    (percent stats.Stats.create)
    stats.Stats.tables
    (* tab *)
    (* additional data here to maintain backwards compatability *)
    granularity
    ;
  flush handle

(* ---------------------------------------------------------------------- *)

module type ListRepType = sig
  type t
  module St : SpreadTree.SpreadTreeType
  module Data : Primitives.ResultType (* XXX *) with type t = int
  module Memotables : Primitives.MemotablesType
  type elm

  val of_list : Data.t list -> int -> t
  val next : t -> t option
  val last : t -> t

  val elm_of_int : int -> elm
  val elm_update : elm -> Data.t -> elm

  val delete_elm : t -> elm
  val insert_elm : t -> elm -> unit

  val set_art : t -> St.List.Data.t -> unit
  val force_art : t -> St.List.Data.t

  val string_of_list : t -> string

  val data_of_elm : elm -> Data.t
  val string_of_elm : elm -> string

  val take : t -> int option -> Data.t list
end

module type ListAppType = sig
  module ListRep : ListRepType
  val name    : string
  val compute : ListRep.t -> ListRep.t
  val trusted : ListRep.Data.t list -> ListRep.Data.t list
  val flush   : unit -> unit
end

module Make_experiment ( ListApp : ListAppType ) = struct
  module Memotables = ListApp.ListRep.Memotables

  (* ---------------------------------------------------------------------- *)
  IFDEF ADAPTON_LOG THEN
  let cntr = ref 0
  let output_graphstate ?label:(label="") out =
    Printf.fprintf out "[state](%d) %s\n%!" (!cntr) label ; incr cntr ;
    let print_edge src tgt edge_label =
      Printf.fprintf out "[edge %d %d %s]\n%!"
        (*memo_table_id*) src.Viz.id tgt.Viz.id edge_label
    in
    let pp_flag f = match f with
      | `Clean -> "clean"
      | `Dirty -> "dirty"
      | `Dirty_to_clean -> "dirtytoclean"
      | `Obsolete -> "obsolete"
    in
    let passes = [`Nodes_and_create_edges; `Force_edges] in
    List.iter begin fun pass ->
      match pass with
      | `Nodes_and_create_edges ->
        Printf.fprintf out "[]Graph layer: Nodes and create edges\n%!" ;
        Memotables.fold () begin
          fun () (module Mt) ->
            Mt.fold () begin fun () src ->
            (* Is src evicted or not? *)
              Printf.fprintf out "[node %d %s--%s]\n%!" src.Viz.id
                (match src.Viz.refc () with
                | None -> "refc-none"
                | Some n when n < 0 -> "refc-neg"
                | Some 0 -> "refc-zero"
                | Some 1 -> "refc-one"
                | Some 2 -> "refc-two"
                | Some _ -> "refc-many")
                (match src.Viz.finalizers () with
                | n when n < 0 -> "fin-neg"
                | 0 -> "fin-zero"
                | 1 -> "fin-one"
                | 2 -> "fin-two"
                | _ -> "fin-many")
              ;
              List.iter begin fun tgt ->
                print_edge src tgt "create" end
                (List.map fst src.Viz.mut_tgts)
            end
        end

      | `Force_edges ->
        Printf.fprintf out "[]Graph layer: Force edges\n%!" ;
        Memotables.fold () begin
          fun () (module Mt) ->
            Mt.fold () begin fun () src ->
              List.iter begin fun (tgt,flag) ->
                print_edge src tgt ("force-"^(pp_flag(flag())))
              end
                src.Viz.force_tgts
            end
        end
    end
    passes
  ELSE
  let output_graphstate ?label:(label="") out = ()
  ENDIF

  (* ---------------------------------------------------------------------- *)

  let name = ListApp.name
  let demand_list = ListApp.ListRep.take

  module T = Types
  module Stats = Statistics
  module Log = Log

  let gen_list n acc =
    let rec gen_list size acc =
      if size == 0 then
        acc
      else
        (* choose r based on n, since diverse input numbers are nice;
           want expected number of outcomes of comparisons to be equal
           (either less-than-or-equal or greater-than). *)
        let r = Random.int (128*n) in
        gen_list (size - 1) (r::acc)
    in gen_list n acc

  let string_of_list xs =
    List.fold_right (fun x y -> string_of_int x ^ "::" ^ y) xs "[]"

  let run (params:(module ParamsType)) = (
    let graphout = open_out ("graphmovie."^ ListApp.name ^".gmv") in
    let module Params = (val params) in

    (* note: the 0o666 below gives rw-r--r-- permissions, as does 0o664, I don't understand it, but it's sufficent *)
    let handle = open_out_gen [Open_creat;Open_append] 0o666 Params.outfile in

    (* let random_input_int ()   = Random.int (Params.n * 32) in *)
    let random_new_elm_int () = (Params.n * 128) + (Random.int (Params.n * 32)) in

    let benchmark_demand name n roundi handle graphout l computation final_art initial_dcg_size =
      let input_art = l in
      let output_art = computation in

      let assert_correct_output changedesc changeposi changepos =
        let xs = ListApp.trusted (demand_list l None) in
        let ys = demand_list computation None in
        if ( xs = ys ) then
          Printf.fprintf stdout "Checked.\n%!"
        else begin
          Printf.fprintf handle "%% %s: %d: Error: output after last %s is not correct.\n%!" name roundi changedesc;
          Printf.fprintf stdout "%s: %d: Error: not equal:\n   input:\t%s\n%s @ %d:\t%s\nexpected:\t%s\n    got:\t%s\n%!"
            name roundi
            (string_of_list (demand_list l None))
            changedesc changeposi
            (string_of_list (demand_list changepos None))
            (string_of_list xs)
            (string_of_list ys)
          ;
          assert false
        end
      in

      (* Pre-compute the places in the input list that we will change over time. *)
      let change_locations =
        let locations = Array.make Params.num_changes ( 0, l) in
        let n = float_of_int Params.n in
        let chs = float_of_int Params.num_changes in
        let gran = 2. ** (float_of_int Params.granularity) in
        let divs = n /. gran in
        let stride = divs /. chs in
        let rec build_change_locs art loc change art_count =
          if change >= Params.num_changes then locations else
          if loc >= 1. then
            match ListApp.ListRep.next art with
            | None -> locations
            | Some(a) ->
              build_change_locs a (loc-.1.0) change (art_count+.1.)
          else (
            let aprox_change_position = int_of_float (art_count *. gran) in
            locations.(change) <- (aprox_change_position, art);
            build_change_locs art (loc+.stride) (change+1) art_count
          )
        in
        build_change_locs l 0.0 0 0.0
      in

      let print_inout msg =
        if Params.Flags.print_inout then (
          Printf.printf "%s: input:\t%s\n%!" msg (string_of_list (demand_list input_art None));
          Printf.printf "%s: output:\t%s\n%!" msg (string_of_list (demand_list output_art None));
        ) else ()
      in

      let do_delete_insert_interaction pos l' demand_count =
        let rem_msg elm =
          Printf.sprintf "di-delete %s @ %d; demand %d"
            (ListApp.ListRep.string_of_elm elm) pos demand_count in
        (* Delete element. *)
        let (elm,_), deleteStats = Stats.measure begin fun () ->
          let elm = ListApp.ListRep.delete_elm l' in
          if Params.Flags.print_changes then Printf.fprintf stdout "%s: %s\n%!" name (rem_msg elm) ;
	        elm, (demand_list computation (Some demand_count))
        end
        in
        print_inout (rem_msg elm) ;
        if Params.Flags.check_output then assert_correct_output (rem_msg elm) pos l' ;
        if Params.Flags.print_changes then begin
          Memotables.print_stats stdout ;
          Viz.flush_ticks_out graphout ;
          output_graphstate ~label:(rem_msg elm) graphout ;
        end ;
        let ins_msg elm =
          Printf.sprintf "di-insert %s @ %d; demand %d"
            (ListApp.ListRep.string_of_elm elm) pos demand_count in
        (* Reinsert element. *)
        let _, insertStats = Stats.measure begin fun () ->
          (* Demand list. *)
          ListApp.ListRep.insert_elm l' elm ;
          if Params.Flags.print_changes then Printf.fprintf stdout "%s: %s\n%!" name (ins_msg elm) ;
          demand_list computation (Some demand_count)
        end
        in
        print_inout (ins_msg elm) ;
        if Params.Flags.check_output then assert_correct_output (ins_msg elm) pos l' ;
        if Params.Flags.print_changes then begin
          Memotables.print_stats stdout ;
          Viz.flush_ticks_out graphout ;
          output_graphstate ~label:(ins_msg elm) graphout ;
        end ;
        [("di-delete",deleteStats); ("di-insert",insertStats)]
      in

      let do_insert_delete_interaction pos l' demand_count =
        let new_elm = ListApp.ListRep.elm_of_int (random_new_elm_int ()) in
        let ins_msg elm =
          Printf.sprintf "id-insert %s @ %d; demand %d"
            (ListApp.ListRep.string_of_elm new_elm) pos demand_count in
        (* Insert a (pathological!) element. *)
        let _, insertStats = Stats.measure begin fun () ->
	        (* Demand list. *)
          ListApp.ListRep.insert_elm l' new_elm ;
          if Params.Flags.print_changes then Printf.fprintf stdout "%s: %s\n%!" name (ins_msg new_elm) ;
          demand_list computation (Some demand_count)
        end
        in
        print_inout (ins_msg new_elm) ;
        if Params.Flags.check_output then assert_correct_output (ins_msg new_elm) pos l' ;
        if Params.Flags.print_changes then begin
          Memotables.print_stats stdout ;
          Viz.flush_ticks_out graphout ;
          output_graphstate ~label:(ins_msg new_elm) graphout ;
        end ;
        let rem_msg elm =
          Printf.sprintf "id-delete %s @ %d; demand %d"
            (ListApp.ListRep.string_of_elm elm) pos demand_count in
        (* Delete element. *)
        let (elm,_), deleteStats = Stats.measure begin fun () ->
          let elm = ListApp.ListRep.delete_elm l' in
          if Params.Flags.print_changes then Printf.fprintf stdout "%s: %s\n%!" name (rem_msg elm) ;
          elm, (demand_list computation (Some demand_count))
        end
        in
        print_inout (rem_msg elm) ;
        if Params.Flags.check_output then assert_correct_output (rem_msg elm) pos l' ;
        if Params.Flags.print_changes then begin
          Memotables.print_stats stdout ;
          Viz.flush_ticks_out graphout ;
          output_graphstate ~label:(rem_msg elm) graphout ;
        end ;
        [("id-insert",insertStats); ("id-delete",deleteStats)]
      in

      let do_replace_interaction pos l' demand_count =
        let new_int = (random_new_elm_int ()) in
        let new_elm = ListApp.ListRep.elm_of_int new_int in
        let replace_msg elm =
          Printf.sprintf "r-replace %s @ %d; demand %d"
            (ListApp.ListRep.string_of_elm new_elm) pos demand_count in
        (* Insert a (pathological!) element. *)
        let _, replaceStats = Stats.measure begin fun () ->
          let elm = ListApp.ListRep.delete_elm l' in
          let elm = ListApp.ListRep.elm_update elm new_int in
          let _ = ListApp.ListRep.insert_elm l' elm in
          if Params.Flags.print_changes then Printf.fprintf stdout "%s: %s\n%!" name (replace_msg new_elm) ;
          demand_list computation (Some demand_count)
        end
        in
        print_inout (replace_msg new_elm) ;
        if Params.Flags.check_output then assert_correct_output (replace_msg new_elm) pos l' ;
        if Params.Flags.print_changes then begin
          Memotables.print_stats stdout ;
          Viz.flush_ticks_out graphout ;
          output_graphstate ~label:(replace_msg new_elm) graphout ;
        end ;
        [("r-replace",replaceStats)]
      in

      let do_replace_replace_interaction pos l' demand_count =
        let new_int = (random_new_elm_int ()) in
        let new_elm = ListApp.ListRep.elm_of_int new_int in
        let replace_msg num elm =
          Printf.sprintf "rr-replace%d %s @ %d; demand %d"
            num (ListApp.ListRep.string_of_elm new_elm) pos demand_count in
        (* Insert a (pathological!) element. *)
        let old, replace1Stats = Stats.measure begin fun () ->
          let elm = ListApp.ListRep.delete_elm l' in
          let old = ListApp.ListRep.data_of_elm elm in
          let elm = ListApp.ListRep.elm_update elm new_int in
          let _ = ListApp.ListRep.insert_elm l' elm in
          if Params.Flags.print_changes then Printf.fprintf stdout "%s: %s\n%!" name (replace_msg 1 new_elm) ;
          let _ = demand_list computation (Some demand_count) in
          old
        end in
        print_inout (replace_msg 1 new_elm) ;
        if Params.Flags.check_output then assert_correct_output (replace_msg 1 new_elm) pos l' ;

        if Params.Flags.print_changes then begin
          Memotables.print_stats stdout ;
          Viz.flush_ticks_out graphout ;
          output_graphstate ~label:(replace_msg 1 new_elm) graphout ;
        end ;

        let _, replace2Stats = Stats.measure begin fun () ->
          let elm = ListApp.ListRep.delete_elm l' in
          let elm = ListApp.ListRep.elm_update elm old in
          let _ = ListApp.ListRep.insert_elm l' elm in
          if Params.Flags.print_changes then Printf.fprintf stdout "%s: %s\n%!" name (replace_msg 2 new_elm) ;
          demand_list computation (Some demand_count)
        end in
        print_inout (replace_msg 2 new_elm) ;
        if Params.Flags.check_output then assert_correct_output (replace_msg 2 new_elm) pos l' ;
        if Params.Flags.print_changes then begin
          Memotables.print_stats stdout ;
          Viz.flush_ticks_out graphout ;
          output_graphstate ~label:(replace_msg 2 new_elm) graphout ;
        end ;

        [("rr-replace1",replace1Stats); ("rr-replace2",replace2Stats)]
      in

      let do_swap_swap_interaction pos l' demand_count =
        let msg elm1 elm2 =
          Printf.sprintf "ss-swap1 %s, %s @ %d; demand %d"
            (ListApp.ListRep.string_of_elm elm1) (ListApp.ListRep.string_of_elm elm2) pos demand_count in
        let (elm1,elm2), swap1Stats = Stats.measure begin fun () ->
          let elm1 = ListApp.ListRep.delete_elm l' in
          let elm2 = ListApp.ListRep.delete_elm l' in
          let elm1_data = ListApp.ListRep.data_of_elm elm1 in
          let elm2_data = ListApp.ListRep.data_of_elm elm2 in
          let elm1 = ListApp.ListRep.elm_update elm1 elm2_data in
          let elm2 = ListApp.ListRep.elm_update elm2 elm1_data in
          let _ = ListApp.ListRep.insert_elm l' elm2 in
          let _ = ListApp.ListRep.insert_elm l' elm1 in
          if Params.Flags.print_changes then Printf.fprintf stdout "%s: %s\n%!" name (msg elm1 elm2) ;
          ignore ( demand_list computation (Some demand_count) );
          elm1, elm2
        end in
        print_inout (msg elm1 elm2) ;
        if Params.Flags.check_output then assert_correct_output (msg elm1 elm2) pos l' ;
        if Params.Flags.print_changes then begin
          Memotables.print_stats stdout ;
          Viz.flush_ticks_out graphout ;
          output_graphstate ~label:(msg elm1 elm2) graphout ;
        end ;
        let msg elm1 elm2 =
          Printf.sprintf "ss-swap2 %s, %s @ %d; demand %d"
            (ListApp.ListRep.string_of_elm elm1) (ListApp.ListRep.string_of_elm elm2) pos demand_count in
        let (elm1,elm2), swap2Stats = Stats.measure begin fun () ->
          let elm1 = ListApp.ListRep.delete_elm l' in
          let elm2 = ListApp.ListRep.delete_elm l' in
          let elm1_data = ListApp.ListRep.data_of_elm elm1 in
          let elm2_data = ListApp.ListRep.data_of_elm elm2 in
          let elm1 = ListApp.ListRep.elm_update elm1 elm2_data in
          let elm2 = ListApp.ListRep.elm_update elm2 elm1_data in
          let _ = ListApp.ListRep.insert_elm l' elm2 in
          let _ = ListApp.ListRep.insert_elm l' elm1 in
          if Params.Flags.print_changes then Printf.fprintf stdout "%s: %s\n%!" name (msg elm1 elm2) ;
          ignore ( demand_list computation (Some demand_count) ) ;
          elm1, elm2
        end
        in
        print_inout (msg elm1 elm2) ;
        if Params.Flags.check_output then assert_correct_output (msg elm1 elm2) pos l' ;
        if Params.Flags.print_changes then begin
          Memotables.print_stats stdout ;
          Viz.flush_ticks_out graphout ;
          output_graphstate ~label:(msg elm1 elm2) graphout ;
        end ;
        [("ss-swap1",swap1Stats); ("ss-swap2",swap2Stats)]
      in

      let do_bigswap_interaction pos mid_art demand_count =
        let msg () =
          Printf.sprintf "bs-bswap1 %d; demand %d" pos demand_count
        in
        let _, bswap1Stats = Stats.measure begin fun () ->
          if not (input_art == mid_art) then (
            let temp = ListApp.ListRep.force_art input_art in
            ListApp.ListRep.set_art input_art (ListApp.ListRep.force_art mid_art);
            ListApp.ListRep.set_art mid_art `Nil;
            ListApp.ListRep.set_art final_art temp;
          );
          if Params.Flags.print_changes then Printf.fprintf stdout "%s: %s\n%!" name (msg ()) ;
          ignore ( demand_list computation (Some demand_count) );
        end in
        print_inout (msg ());
        if Params.Flags.check_output then assert_correct_output (msg ()) pos mid_art ;
        if Params.Flags.print_changes then begin
          Memotables.print_stats stdout ;
          Viz.flush_ticks_out graphout ;
          output_graphstate ~label:(msg ()) graphout ;
        end ;
        let msg () =
          Printf.sprintf "bs-bswap2 %d; demand %d" pos demand_count
        in
        let _, bswap2Stats = Stats.measure begin fun () ->
          if not (input_art == mid_art) then (
            let temp = ListApp.ListRep.force_art input_art in
            ListApp.ListRep.set_art input_art (ListApp.ListRep.force_art final_art);
            ListApp.ListRep.set_art mid_art temp;
            ListApp.ListRep.set_art final_art `Nil;
          );
          if Params.Flags.print_changes then Printf.fprintf stdout "%s: %s\n%!" name (msg ()) ;
          ignore ( demand_list computation (Some demand_count) ) ;
        end
        in
        print_inout (msg ()) ;
        if Params.Flags.check_output then assert_correct_output (msg ()) pos mid_art ;
        if Params.Flags.print_changes then begin
          Memotables.print_stats stdout ;
          Viz.flush_ticks_out graphout ;
          output_graphstate ~label:(msg ()) graphout ;
        end ;
        [("bs-bswap1",bswap1Stats); ("bs-bswap2",bswap2Stats)]
      in

      let rec benchmark_demand (demand:float) = if demand <= 0.0 then () else
          let demand_count = int_of_float (( float Params.n) *. (demand /. 100.0)) in
          let demand_count = if demand_count = 0 then 1 else demand_count in
          for i = 0 to Params.num_changes - 1 do
	          let change_pos_idx, change_pos_inp = change_locations.(i) in
            let stats_list1 = if List.mem "r"  Params.interactions then do_replace_interaction         change_pos_idx change_pos_inp demand_count else [] in
            let stats_list2 = if List.mem "rr" Params.interactions then do_replace_replace_interaction change_pos_idx change_pos_inp demand_count else [] in
            let stats_list3 = if List.mem "di" Params.interactions then do_delete_insert_interaction   change_pos_idx change_pos_inp demand_count else [] in
            let stats_list4 = if List.mem "id" Params.interactions then do_insert_delete_interaction   change_pos_idx change_pos_inp demand_count else [] in
            let stats_list5 = if List.mem "ss" Params.interactions then do_swap_swap_interaction       change_pos_idx change_pos_inp demand_count else [] in
            let stats_list6 = if List.mem "bs" Params.interactions then do_bigswap_interaction         change_pos_idx change_pos_inp demand_count else [] in
            List.iter (fun (interaction_desc,stats) ->
              stats_print handle Params.sample_num name interaction_desc
                Params.n initial_dcg_size
                change_pos_idx demand_count demand Params.granularity stats)
              ( stats_list1 @ stats_list2 @ stats_list3 @ stats_list4 @ stats_list5 @ stats_list6) ;
          done;
          (* HACK -- print the final 'live works' right away, with the value in the heap position *)
          if true then (
            Printf.fprintf handle
              "%d,%d,%s,%s,%d, %d,%.1f, %d,%.1f,\t %f, %d, %d, %d,\t %d,%.1f, %d,%.1f, %d,%.1f, %d,%.1f, %d,\t %d\n%!"
              (int_of_float (Unix.time())) (* sanity check, resolution in seconds (since 19700101) *)
              Params.sample_num name
              "final"
              Params.n 0 0.0
              demand_count demand
            (* tab *)
              0.0 0
              (Gc.stat ()).Gc.live_words
              0
              (* tab *)
              0 0.0
              0 0.0
              0 0.0
              0 0.0
              0 Params.granularity;
          );
          ListApp.flush ();
          Pervasives.flush handle
      in
      benchmark_demand Params.demand
    in

    (* the code originally ran multiple times, printing "%% major GC." thousands of times per GC *)
    (* TODO: make one create_alarm call before running other code *)
    if false then (
      ignore (Gc.create_alarm begin fun _ ->
        if false then (
          Printf.fprintf handle "%% major GC: %d live words." (Gc.stat ()).Gc.live_words
        (* Note: Gc.stat will traverse the *whole heap*; thus, it affects performance and timings. *)
        ) else (
          Printf.fprintf handle "%% major GC."
        ) ;
        (*Gc.print_stat handle ; *)
        Printf.fprintf handle "\n%!"
      end)
    );

    (* Initially, tables should all be empty: *)
    Memotables.print_stats stdout ;
    output_graphstate ~label:"Empty graph" graphout ;

    (* make file header *)
    stats_labels_print handle;

    (* Do the run(s), for the number of lists requested: *)
    for i = 0 to Params.num_lists - 1 do
      Random.init (Params.sample_num + i); (* Fix seed. *)
      let raw_input = gen_list Params.n [] in
      let input = ListApp.ListRep.of_list raw_input Params.granularity in
      let final_art = ListApp.ListRep.last input in
      if Params.Flags.print_inout then begin
        Printf.printf "%d: Initial input:\t%s\n\n%!" i (ListApp.ListRep.string_of_list input);
      end;
      let demand_count =
        if Params.fullinit then
          (* demand all *)
          Params.n
        else
        (* only request the same amount as the incremental test will, as a lazy baseline *)
        let calc_demand = int_of_float (( float Params.n) *. (Params.demand /. 100.0)) in
        if calc_demand = 0 then 1 else calc_demand
      in
      let demand_percent = (float demand_count) /. (float Params.n) *. 100.0 in
      (* measure both the creation and initial computation of result *)
      let (_,output),s = Stats.measure (fun () ->
        let output = ListApp.compute input in
          (demand_list output (Some demand_count)), output)
      in
      let line_prefix = Printf.sprintf "%d:%s" Params.sample_num name in
      stats_print handle Params.sample_num name "initial" Params.n s.Stats.create 0 demand_count demand_percent Params.granularity s ;
      if Params.Flags.print_inout then begin
        Printf.printf "%d: Initial output:\t%s\n%!" i (ListApp.ListRep.string_of_list output);
      end;
      Printf.printf "\n----------------------------------------------------------------------------------\n%!" ;
      Printf.printf "%s: Initial run:\ttime:%.4fs (unit cost %d)\n%!" line_prefix s.Stats.time s.Stats.unit_cost ;
      Printf.printf "%s: Initial run:\t{dirty:%d; clean:%d; eval:%d; create:%d; tables:%d}\n%!"
        line_prefix s.Stats.dirty s.Stats.clean s.Stats.evaluate s.Stats.create s.Stats.tables ;
      Memotables.print_stats stdout ;
      Viz.flush_ticks_out graphout ;
      let (in_str,out_str) =
        if Params.Flags.print_inout then
          (string_of_list (demand_list input None)),
          (string_of_list (demand_list output None))
        else
          ("<omitted>","<omitted>")
      in
      output_graphstate ~label:(Printf.sprintf "Initial graph: mergesort %s => %s" in_str out_str) graphout ;
      let total_size = s.Stats.create in
      if Params.num_changes = 0 then (
        Printf.printf "--------------------\n%s: No changes requested; Skipping interaction.\n%!" line_prefix ;
      ) else (
        Printf.printf "--------------------\n%s: Interacting..\n%!" line_prefix ;
        let interact_begin_time = Unix.gettimeofday () in
        if true then
          benchmark_demand name Params.n i handle graphout input output final_art total_size
        else
          (try
             benchmark_demand name Params.n i handle graphout input output final_art total_size
           with
           | exn -> (
             Viz.flush_ticks_out graphout ;
             output_graphstate ~label:(Printf.sprintf "Exception: %s" (Printexc.to_string exn)) graphout ;
             raise exn
           )) ;
        let interact_end_time = Unix.gettimeofday () in
        Printf.printf "%s: Iteraction time: %f (sec)\n%!" line_prefix (interact_end_time -. interact_begin_time) ;
      );
      Memotables.print_stats stdout ;
      ListApp.flush () ;
      Viz.flush_ticks_out graphout ;
      output_graphstate ~label:"Final graph, flushed." graphout;
      IFDEF ADAPTON_LOG THEN (
        for i = 1 to 10 do
          (* Force garbage collection. Finalisers run. Flush DCG garbage. Flush trace.*)
          Gc.full_major ();
          ListApp.flush () ;
          Viz.flush_ticks_out graphout ;
          output_graphstate ~label:(Printf.sprintf "Final graph, full GC #%d." i) graphout;
        done
      ) ENDIF ;
    done;
    close_out handle;
  ) (* run *)
end (* Make_experiment *)


(* ------------------------------------------------------------------------------- *)

module Key = Key
module Int = Types.Int

module SpreadTreeRep
  (ArtLib : GrifolaType.ArtLibType)
  (* : ListRepType *) =
struct
  module ArtLib = ArtLib
  module St = SpreadTree.MakeSpreadTree(ArtLib)(Key)(Int)
  module Seq = SpreadTree.MakeSeq(St)
  module Data = Int
  module Memotables = ArtLib.Memotables
  module KvMap = SpreadTree.MakeKvMap(ArtLib)(Key)(struct include Int let compare = compare end)(St)

  type t   = St.List.Art.t
  type elm = Data.t

  let of_list x gran =
    Seq.mut_elms_of_list
      (* ~c=false *) (* true/default: Cons-Name-Art, false: Name-Cons-Art *)
      (Key.nondet())
      (List.map (fun x -> (x, Key.nondet())) x)
      fst snd gran

  let next x = Seq.next_art (St.List.Art.force x)

  let take x count = Seq.take (St.List.Art.force x) count

  let delete_elm list =
    let h,_ = Seq.delete_elm list in
    h

  let last list =
    Seq.get_or_create_final_art list

  (* needed to break the higher level abstraction to swap whole chunks of a list *)
  let set_art art data = Seq.LArt.set art data
  let force_art art = Seq.LArt.force art

  let insert_elm list h =
    Seq.insert_elm list h None

  let string_of_list art = Seq.simple_full_string (`Art art)

  let elm_of_int h = h
  let elm_update x y = y
  let data_of_elm x = x
  let string_of_elm x = Printf.sprintf "%d" x
end

module RepOfSpreadTree
  (St : SpreadTree.SpreadTreeType)
  (* : ListRepType *) =
struct
  module St = St
  module ArtLib = St.ArtLib
  module Name = St.Name
  module Seq = SpreadTree.MakeSeq(St)

  module Memotables = ArtLib.Memotables
  module KvMap = SpreadTree.MakeKvMap(ArtLib)(Name)(struct include Int let compare = compare end)(St)

  type t      = KvMap.KvSt.List.Art.t
  module Data = KvMap.KvSt.Data

  type elm = Data.t

  let of_list x =
    KvMap.KvSeq.mut_elms_of_list (Name.nondet())
      (List.map (fun x -> (x, Name.nondet())) x)
      fst snd

  let next x = KvMap.KvSeq.next_art (KvMap.KvSt.List.Art.force x)
  let last x = failwith "unimplemented"

  let take x count = KvMap.KvSeq.take (KvMap.KvSt.List.Art.force x) count

  let delete_elm list =
    let h,_ = KvMap.KvSeq.delete_elm list in
    h

  let insert_elm list h =
    KvMap.KvSeq.insert_elm list h None

  let force_art art = failwith "unimplemented"
  let set_art art data = failwith "unimplemented"

  let string_of_list x = "not implemented"

  let elm_of_int h = h
  let elm_update x y = y
  let data_of_elm x = x
  let string_of_elm x = Printf.sprintf "%d" x
end

(* ------------------------------------------------------------------------------- *)

(* module AKListRepGrifola = struct
  module Grifola = Grifola.Default
  module AKList  = AdaptonUtil.AKList.Make( Grifola.ATypeImpl )
  module IL = AKList.Make( Int )
  module Memotables = Grifola.Memotables
  type t = IL.t
  module Data = Int
  type elm = Data.t * Key.t * IL.t

  let next l = match IL.force l with
    | `Nil -> None
    | `Cons(_,_,tl) -> Some tl

  let of_list ints = IL.of_list ints

  let take l optional_max0 =
    let rec demand_list l optional_max =
      match (IL.force l), optional_max with
        | `Nil, None   -> []
        | _   , Some 0 -> []
        | `Nil, Some n ->
            let n0 = match optional_max0 with Some n -> n | None -> failwith "impossible" in
	    Printf.fprintf stdout "Warning: reached end of list before demanding all elements: demanded %d of %d\n%!" (n0-n) n0 ;
            []

        | `Cons(x, _, t), Some n ->
            x :: (demand_list t (Some (n-1)))
        | `Cons(x, _, t), None ->
            x :: (demand_list t None)
    in
    demand_list l optional_max0

  let delete_elm list =
    let (h,k,tl) = IL.remove' 0 list in (h,k,tl)

  let insert_elm list (h,k,tl) =
    IL.insert' 0 h k list tl

  let data_of_elm (h,_,_) = h
  let string_of_elm (h,k,tl) = Printf.sprintf "%d %s" h (Key.string k)

  let elm_of_int h = (h,Key.nondet(),IL.const `Nil)

  let elm_update (_,key,tl) x = (x,key,tl)
end
 *)
(* ------------------------------------------------------------------------------- *)

(* module AKListRep ( A : AdaptonUtil.Signatures.AType ) = struct
  module Data = Int
  module AKList = AdaptonUtil.AKList.Make( A )
  module IL = AKList.Make( Data )
  type t = IL.t
  type elm = Data.t * Key.t * IL.t
  module Memotables = A.Memotables

  let of_list ints = IL.of_list ints

  let next l = match IL.force l with
    | `Nil -> None
    | `Cons(_,_,tl) -> Some tl

  let take l optional_max0 =
    let rec demand_list l optional_max =
      match (IL.force l), optional_max with
        | `Nil, None   -> []
        | _   , Some 0 -> []
        | `Nil, Some n ->
            let n0 = match optional_max0 with Some n -> n | None -> failwith "impossible" in
	    Printf.fprintf stdout "Warning: reached end of list before demanding all elements: demanded %d of %d\n%!" (n0-n) n0 ;
            []

        | `Cons(x, _, t), Some n ->
            x :: (demand_list t (Some (n-1)))
        | `Cons(x, _, t), None ->
            x :: (demand_list t None)
    in
    demand_list l optional_max0

  let delete_elm list =
    let (h,k,tl) = IL.remove' 0 list in (h,k,tl)

  let insert_elm list (h,k,tl) =
    IL.insert' 0 h k list tl

  let data_of_elm (h,_,_) = h
  let string_of_elm (h,k,tl) = Printf.sprintf "%d %s" h (Key.string k)

  let elm_of_int h = (h,Key.nondet(),IL.const `Nil)

  let elm_update (_,key,tl) x = (x,key,tl)
end
 *)
(* ------------------------------------------------------------------------------- *)
module Linear = struct
  module List_filter
    (N : sig val name : string end)
    (AL : GrifolaType.ArtLibType) =
  struct
    let name = "List_filter_" ^ N.name
    module ListRep = SpreadTreeRep (AL )
    let filter_even x = x mod 2 = 0
    let compute inp =
      let nm1, nm2 = Key.fork (Key.nondet()) in
      let filter = ListRep.Seq.list_filter nm1 filter_even in
      ListRep.St.List.Art.thunk nm2 ( fun () -> 
        filter (ListRep.St.List.Art.force inp)
      )
    let trusted = List.filter filter_even
    let flush = AL.Eviction.flush
  end

  module List_map
    (N : sig val name : string end)
    (AL : GrifolaType.ArtLibType) =
  struct
    let name = "List_map_" ^ N.name
    module ListRep = SpreadTreeRep (AL )
    let almost_triple x = x * 2 - 1
    let compute inp =
      let nm1, nm2 = Key.fork (Key.nondet()) in
      let map = ListRep.Seq.list_map nm1 almost_triple in
      ListRep.St.List.Art.thunk nm2 ( fun () -> 
        map (ListRep.St.List.Art.force inp)
      )
    let trusted = List.map almost_triple
    let flush = AL.Eviction.flush
  end

  module List_map_paired
    (N : sig val name : string end)
    (AL : GrifolaType.ArtLibType) =
  struct
    let name = "List_map_paired_" ^ N.name
    module ListRep = SpreadTreeRep (AL )
    let compute inp =
      let nm1, nm2 = Key.fork (Key.nondet()) in
      let map = ListRep.Seq.list_map_paired nm1 (+) in
      ListRep.St.List.Art.thunk nm2 ( fun () -> 
        map (ListRep.St.List.Art.force inp)
      )
    let trusted inp =
      let choose = ref false in
      let every_other _ =
        choose:= not !choose;
        !choose
      in
      let l1,l2 = List.partition every_other inp in
      (* TODO: update this to deal with different length of lists (insert/delete) *)
      List.map2 (+) l1 l2
    let flush = AL.Eviction.flush
  end

end

module Foo = struct
  module T = Trie.Set.Make(
                 struct
                   include Types.Int
                   let compare = Pervasives.compare
                 end  )
end

module Reverse = struct

  module Rope_reverse
    (N : sig val name : string end)
    (AL : GrifolaType.ArtLibType) =
  struct
    let name = "Rope_reverse_" ^ N.name
    let int_compare : int -> int -> int = Pervasives.compare
    module ListRep = SpreadTreeRep ( AL )
    let compute inp =
      let nm = (Key.nondet ()) in
      let rev = ListRep.Seq.rope_reverse in
      let to_rope = ListRep.Seq.rope_of_list in
      let to_list = ListRep.Seq.list_of_rope in
      let force = ListRep.St.List.Art.force in
      ListRep.St.List.Art.thunk nm ( fun () ->
        to_list (rev (to_rope (force inp))) `Nil
      )
    let trusted = List.rev
    let flush = AL.Eviction.flush
  end

  module List_reverse
    (N : sig val name : string end)
    (AL : GrifolaType.ArtLibType) =
  struct
    let name = "List_reverse_" ^ N.name
    let int_compare : int -> int -> int = Pervasives.compare
    module ListRep = SpreadTreeRep ( AL )
    let compute inp =
      let nm = (Key.nondet ()) in
      let rev = ListRep.Seq.list_reverse_balanced in
      let force = ListRep.St.List.Art.force in
      ListRep.St.List.Art.thunk nm ( fun () ->
                                     let res = rev(force inp) `Nil in
<<<<<<< HEAD
                                     Printf.printf "... Computed: %s\n%!" (ListRep.St.List.Data.string res) ;
=======
                                     (* Printf.printf "... Computed: %s\n" (ListRep.St.List.Data.string res) ; *)
>>>>>>> 1e1994fd
                                     res
                                   )
    let trusted = List.rev
    let flush = AL.Eviction.flush
  end
end

module Mergesorts = struct

(*
  module AKList_mergesort (N : sig val name : string end) ( A : AdaptonUtil.Signatures.AType ) = struct
    let name = "AKList_mergesort_" ^ N.name
    module ListRep = AKListRep ( A )
    let compute inp =
      ListRep.IL.memo_mergesort Pervasives.compare (Key.nondet ()) inp
    let min_of_ints x y = (
      incr AdaptonUtil.Statistics.Counts.unit_cost ;
      if x < y then x else y
    )
    let trusted = List.sort Pervasives.compare
    let flush = ListRep.IL.flush
  end
 *)

  module List_mergesort
    ( N : sig val name : string end )
    ( AL : GrifolaType.ArtLibType ) =
  struct
    let name = "List_mergesort_" ^ N.name
    let int_compare : int -> int -> int = Pervasives.compare
    module ListRep = SpreadTreeRep ( AL )
    let compute inp =
      let nm = Key.fork (Key.nondet ()) in
      let mergesort = ListRep.Seq.list_mergesort (fst nm) int_compare in
      ListRep.St.List.Art.thunk (snd nm) ( fun () ->
        mergesort (ListRep.St.List.Art.force inp)
      )
    let trusted = List.sort int_compare
    let flush = AL.Eviction.flush
  end

  module Rope_mergesort
    ( N : sig val name : string end )
    ( AL : GrifolaType.ArtLibType ) =
  struct
    let name = "Rope_mergesort_" ^ N.name
    let int_compare : int -> int -> int = Pervasives.compare
    module ListRep = SpreadTreeRep ( AL )
    let compute inp =
      let nm = Key.fork (Key.nondet ()) in
      let mergesort = ListRep.Seq.list_to_rope_mergesort
                        (fst nm) int_compare in
      ListRep.St.List.Art.thunk (snd nm) ( fun () ->
        mergesort (ListRep.St.List.Art.force inp)
      )
    let trusted = List.sort int_compare
    let flush = AL.Eviction.flush
  end

end

module Median = struct

  module Rope_median
    ( N : sig val name : string end )
    ( AL : GrifolaType.ArtLibType ) =
  struct
    let name = "Rope_median_" ^ N.name
    let int_compare : int -> int -> int = Pervasives.compare
    module ListRep = SpreadTreeRep ( AL )
    let compute inp =
      let nm1, nm2 = Key.fork (Key.nondet()) in
      let mergesort = ListRep.Seq.rope_mergesort nm1 int_compare in
      let rope_of_list = ListRep.Seq.rope_of_list in
      let rope_nth = ListRep.Seq.rope_nth in
      let rope_len = ListRep.Seq.rope_length in
      let force = ListRep.St.List.Art.force in
      ListRep.St.List.Art.thunk (nm2) ( fun() ->
        let inc_list = rope_of_list (force inp) in
        let mid = (rope_len inc_list)/2 in
        let sorted = rope_of_list @@ mergesort inc_list in
        let result = rope_nth sorted mid in
        match result with
        | None -> `Nil
        | Some x -> `Cons(x,`Nil)
      )
    let trusted inp =
      let len = List.length inp in
      let middle = len/2 in
      let sorted = List.sort int_compare inp in
      [List.nth sorted middle]
    let flush = AL.Eviction.flush
  end

  module Rope_center
    ( N : sig val name : string end )
    ( AL : GrifolaType.ArtLibType ) =
  struct
    let name = "Rope_center_" ^ N.name
    let int_compare : int -> int -> int = Pervasives.compare
    module ListRep = SpreadTreeRep ( AL )
    let compute inp =
      let nm1 = Key.nondet() in
      let rope_of_list = ListRep.Seq.rope_of_list in
      let rope_median = ListRep.Seq.rope_median in
      ListRep.St.List.Art.thunk (nm1) ( fun() ->
        let result =
          rope_median @@ rope_of_list @@
          (ListRep.St.List.Art.force inp)
        in
        match result with
        | None -> `Nil
        | Some x -> `Cons(x,`Nil)
      )
    let trusted inp =
      let len = List.length inp in
      let middle = len/2 in
      [List.nth inp middle]
    let flush = AL.Eviction.flush
  end
end

module Pointcloud = struct
  
  module List_Quickhull
    ( N : sig val name : string end )
    ( AL : GrifolaType.ArtLibType ) =
  struct
    let name = "Quickhull_" ^ N.name
    module ListRep = SpreadTreeRep(AL)
    module QH = Quickhull.StMake(ListRep.St)
    let compute inp =
      let nm1, nm2 = Key.fork (Key.nondet()) in
      let quickhull = QH.list_quickhull in
      ListRep.St.List.Art.thunk nm1 ( fun () -> 
        quickhull nm2 (ListRep.St.List.Art.force inp)
      )
    let trusted = Quickhull.list_quickhull
    let flush = AL.Eviction.flush
  end

  module Rope_quickhull
    ( N : sig val name : string end )
    ( AL : GrifolaType.ArtLibType ) =
  struct
    let name = "Rope_quickhull_" ^ N.name
    module ListRep = SpreadTreeRep(AL)
    module QH = Quickhull.StMake(ListRep.St)
    let compute inp =
      let nm1, nm2 = Key.fork (Key.nondet()) in
      let quickhull = QH.rope_quickhull in
      ListRep.St.List.Art.thunk nm1 ( fun () ->
        quickhull nm2 (ListRep.St.List.Art.force inp)
      )
    let trusted = Quickhull.list_quickhull
    let flush = AL.Eviction.flush
  end

end

module Iteration = struct
  module Rope_iter
    ( N : sig val name : string end )
    ( AL : GrifolaType.ArtLibType ) =
  struct
    let name = "Rope_iter_" ^ N.name
    module ListRep = SpreadTreeRep ( AL )
    let compute inp =
      let rope_of_list = ListRep.Seq.rope_of_list in
      let list_of_rope = ListRep.Seq.list_of_rope in
      ListRep.St.List.Art.thunk (Key.nondet ()) (
        fun () ->
          let rope = rope_of_list (ListRep.St.List.Art.force inp) in
          list_of_rope rope `Nil
      )
    let trusted = List.map (fun x -> x)
    let flush = AL.Eviction.flush
  end
end

module List_transf = struct
  let mapf x = int_of_float ((log (1. +. float_of_int x)) +. log 1.5)
  let filterf x = ((x mod 2) = 0)

end

module Reduction = struct

  module Rope_reduce_monoid
    ( N : sig val name : string end )
    ( AL : GrifolaType.ArtLibType )
    ( Monoid : sig val name : string
                   val id_elm : int
                   val bin : int -> int -> int end ) =
  struct
    let name = "Rope_" ^ Monoid.name ^ "_" ^ N.name
    module ListRep = SpreadTreeRep ( AL )
    let min_of_ints x y = (
      incr Statistics.Counts.unit_cost ;
      Monoid.bin x y
    )
    let compute inp =
      let rope_reduce = ListRep.Seq.rope_reduce (Key.nondet()) min_of_ints in
      ListRep.St.List.Art.thunk (Key.nondet ()) ( fun () ->
          let rope = ListRep.Seq.rope_of_list (`Art inp) in
          match rope_reduce rope with
          | None -> `Nil
          | Some x -> `Cons(x,`Nil)
      )
    let trusted x = match x with
      | [] -> []
      | _ -> [ List.fold_left Monoid.bin Monoid.id_elm x ]
    let flush = AL.Eviction.flush
  end

  module Rope_min
    ( N : sig val name : string end )
    ( AL : GrifolaType.ArtLibType ) =
  struct
    include Rope_reduce_monoid(N)(AL)
      (struct
        let name = "min"
        let id_elm = max_int
        let bin x y = if x < y then x else y
       end)
  end

  module Rope_sum
    ( N : sig val name : string end )
    ( AL : GrifolaType.ArtLibType ) =
  struct
    include Rope_reduce_monoid(N)(AL)
      (struct
        let name = "sum"
        let id_elm = 0
        let bin x y = x + y
       end)
  end

  module AVL_of_rope (* works: gives advantage to nominal approach. *)
    ( N : sig val name : string end )
    ( AL : GrifolaType.ArtLibType ) =
  struct
    let name = "AVL_of_rope_" ^ N.name
    module St = SpreadTree.MakeSpreadTree(AL)(Key)(Int)
    module ListRep = RepOfSpreadTree ( St )
    let compute inp =
      let rope_of_list = ListRep.KvMap.KvSeq.rope_of_list in
      let name = (Key.nondet()) in
      ListRep.KvMap.KvSt.List.Art.thunk (Key.nondet ()) ( fun () ->
        let rope = rope_of_list (`Art inp) in
        let avl = ListRep.KvMap.avl_tree_of_rope name rope (`Leaf `Nil) in
        (ListRep.KvMap.KvSeq.list_of_tree avl `Nil)
      )
    let trusted x =
      let module S = Set.Make(struct type t = int let compare = Pervasives.compare end) in
      let set = List.fold_left (fun set elm -> S.add elm set) S.empty x in
      (S.elements set)
    let flush = AL.Eviction.flush
  end

end

(* ----------------------------------------------------------------------------------------------------- *)
(* ----------------------------------------------------------------------------------------------------- *)
(* ----------------------------------------------------------------------------------------------------- *)

module Engines = struct
  module Grifola_name = Grifola.Make(
    struct
      include Grifola.Default_params
    end )
  module Grifola_arg = Grifola.Make(
    struct
      include Grifola.Default_params
      let disable_names = true
    end )
  module Grifola_arggen = Grifola.Make(
    struct
      include Grifola.Default_params
      let disable_names = true
      let generative_ids = true
    end )
  module Grifola_nocheck = Grifola.Make(
    struct
      include Grifola.Default_params
      let check_receipt = false
    end )
  module EagerNonInc = Alternatives.EagerNonInc
  module LazyNonInc = Alternatives.LazyNonInc
  module LazyRecalc = Alternatives.LazyRecalc
  module Sac = Alternatives.Sac
end

module type ExperimentType = sig
  val name : string
  val run  : (module ParamsType) -> unit
end

module Experiments = struct
  open Engines

  module List_filter = struct
    module ListApp_name = Linear.List_filter(struct let name = "name" end)(Grifola_name.ArtLib)
    module ListApp_arg = Linear.List_filter(struct let name = "arg" end)(Grifola_arg.ArtLib)
    module ListApp_arggen = Linear.List_filter(struct let name = "arggen" end)(Grifola_arggen.ArtLib)
    module ListApp_lazy_recalc = Linear.List_filter(struct let name = "lazyrecalc" end)(LazyRecalc.ArtLib)
    module ListApp_eager_noninc = Linear.List_filter(struct let name = "eagernoninc" end)(EagerNonInc.ArtLib)
    module ListApp_lazy_noninc = Linear.List_filter(struct let name = "lazynoninc" end)(LazyNonInc.ArtLib)
    module ListApp_sac = Linear.List_filter(struct let name = "sac" end)(Sac.ArtLib)
  end

  module List_map = struct
    module ListApp_name = Linear.List_map(struct let name = "name" end)(Grifola_name.ArtLib)
    module ListApp_arg = Linear.List_map(struct let name = "arg" end)(Grifola_arg.ArtLib)
    module ListApp_arggen = Linear.List_map(struct let name = "arggen" end)(Grifola_arggen.ArtLib)
    module ListApp_lazy_recalc = Linear.List_map(struct let name = "lazyrecalc" end)(LazyRecalc.ArtLib)
    module ListApp_eager_noninc = Linear.List_map(struct let name = "eagernoninc" end)(EagerNonInc.ArtLib)
    module ListApp_lazy_noninc = Linear.List_map(struct let name = "lazynoninc" end)(LazyNonInc.ArtLib)
    module ListApp_sac = Linear.List_map(struct let name = "sac" end)(Sac.ArtLib)
  end

  module List_map_paired = struct
    module ListApp_name = Linear.List_map_paired(struct let name = "name" end)(Grifola_name.ArtLib)
    module ListApp_arg = Linear.List_map_paired(struct let name = "arg" end)(Grifola_arg.ArtLib)
    module ListApp_arggen = Linear.List_map_paired(struct let name = "arggen" end)(Grifola_arggen.ArtLib)
    module ListApp_lazy_recalc = Linear.List_map_paired(struct let name = "lazyrecalc" end)(LazyRecalc.ArtLib)
    module ListApp_eager_noninc = Linear.List_map_paired(struct let name = "eagernoninc" end)(EagerNonInc.ArtLib)
    module ListApp_lazy_noninc = Linear.List_map_paired(struct let name = "lazynoninc" end)(LazyNonInc.ArtLib)
  end

  module List_reverse = struct
    module ListApp_name = Reverse.List_reverse(struct let name = "name" end)(Grifola_name.ArtLib)
    module ListApp_arggen = Reverse.List_reverse(struct let name = "arggen" end)(Grifola_arggen.ArtLib)
    module ListApp_lazy_recalc = Reverse.List_reverse(struct let name = "lazyrecalc" end)(LazyRecalc.ArtLib)
    module ListApp_sac = Reverse.List_reverse(struct let name = "sac" end)(Sac.ArtLib)
  end

  module Rope_reverse = struct
    module ListApp_name = Reverse.Rope_reverse(struct let name = "name" end)(Grifola_name.ArtLib)
    module ListApp_arggen = Reverse.Rope_reverse(struct let name = "arggen" end)(Grifola_arggen.ArtLib)
    module ListApp_lazy_recalc = Reverse.Rope_reverse(struct let name = "lazyrecalc" end)(LazyRecalc.ArtLib)
    module ListApp_sac = Reverse.Rope_reverse(struct let name = "sac" end)(Sac.ArtLib)
  end

  module Rope_mergesort = struct
    module ListApp_name = Mergesorts.Rope_mergesort(struct let name = "name" end)(Grifola_name.ArtLib)
    module ListApp_arg = Mergesorts.Rope_mergesort(struct let name = "arg" end)(Grifola_arg.ArtLib)
    module ListApp_arggen = Mergesorts.Rope_mergesort(struct let name = "arggen" end)(Grifola_arggen.ArtLib)
    module ListApp_lazy_recalc = Mergesorts.Rope_mergesort(struct let name = "lazyrecalc" end)(LazyRecalc.ArtLib)
    module ListApp_eager_noninc = Mergesorts.Rope_mergesort(struct let name = "eagernoninc" end)(EagerNonInc.ArtLib)
    module ListApp_lazy_noninc = Mergesorts.Rope_mergesort(struct let name = "lazynoninc" end)(LazyNonInc.ArtLib)
    module ListApp_sac = Mergesorts.Rope_mergesort(struct let name = "sac" end)(Sac.ArtLib)
  end

  module List_mergesort = struct
    module ListApp_name = Mergesorts.List_mergesort(struct let name = "name" end)(Grifola_name.ArtLib)
    module ListApp_arg = Mergesorts.List_mergesort(struct let name = "arg" end)(Grifola_arg.ArtLib)
    module ListApp_arggen = Mergesorts.List_mergesort(struct let name = "arggen" end)(Grifola_arggen.ArtLib)
    module ListApp_lazy_recalc = Mergesorts.List_mergesort(struct let name = "lazyrecalc" end)(LazyRecalc.ArtLib)
    module ListApp_sac = Mergesorts.List_mergesort(struct let name = "sac" end)(Sac.ArtLib)
  end

  module Rope_median = struct
    module ListApp_name = Median.Rope_median(struct let name = "name" end)(Grifola_name.ArtLib)
    module ListApp_arg = Median.Rope_median(struct let name = "arg" end)(Grifola_arg.ArtLib)
    module ListApp_arggen = Median.Rope_median(struct let name = "arggen" end)(Grifola_arggen.ArtLib)
    module ListApp_lazy_recalc = Median.Rope_median(struct let name = "lazyrecalc" end)(LazyRecalc.ArtLib)
    module ListApp_eager_noninc = Median.Rope_median(struct let name = "eagernoninc" end)(EagerNonInc.ArtLib)
    module ListApp_sac = Median.Rope_median(struct let name = "sac" end)(Sac.ArtLib)
  end

  (* to test the median, this finds center without sorting first *)
  module Rope_center = struct
    module ListApp_name = Median.Rope_center(struct let name = "name" end)(Grifola_name.ArtLib)
    module ListApp_arg = Median.Rope_center(struct let name = "arg" end)(Grifola_arg.ArtLib)
    module ListApp_arggen = Median.Rope_center(struct let name = "arggen" end)(Grifola_arggen.ArtLib)
    module ListApp_lazy_recalc = Median.Rope_center(struct let name = "lazyrecalc" end)(LazyRecalc.ArtLib)
    module ListApp_eager_noninc = Median.Rope_center(struct let name = "eagernoninc" end)(EagerNonInc.ArtLib)
    module ListApp_sac = Median.Rope_center(struct let name = "sac" end)(Sac.ArtLib)
  end

  module Quickhull = struct
    module ListApp_name = Pointcloud.List_Quickhull(struct let name = "name" end)(Grifola_name.ArtLib)
    module ListApp_arggen = Pointcloud.List_Quickhull(struct let name = "arggen" end)(Grifola_arggen.ArtLib)
    module ListApp_lazy_recalc = Pointcloud.List_Quickhull(struct let name = "lazyrecalc" end)(LazyRecalc.ArtLib)
    module ListApp_sac = Pointcloud.List_Quickhull(struct let name = "sac" end)(Sac.ArtLib)
  end

  module Rope_quickhull = struct
    module ListApp_name = Pointcloud.Rope_quickhull(struct let name = "name" end)(Grifola_name.ArtLib)
    module ListApp_arggen = Pointcloud.Rope_quickhull(struct let name = "arggen" end)(Grifola_arggen.ArtLib)
    module ListApp_lazy_recalc = Pointcloud.Rope_quickhull(struct let name = "lazyrecalc" end)(LazyRecalc.ArtLib)
    module ListApp_sac = Pointcloud.Rope_quickhull(struct let name = "sac" end)(Sac.ArtLib)
  end

  module Rope_iter = struct
    module ListApp_name = Iteration.Rope_iter(struct let name = "name" end)(Grifola_name.ArtLib)
    module ListApp_arg = Iteration.Rope_iter(struct let name = "arg" end)(Grifola_arg.ArtLib)
    module ListApp_arggen = Iteration.Rope_iter(struct let name = "arggen" end)(Grifola_name.ArtLib)
    module ListApp_sac = Iteration.Rope_iter(struct let name = "sac" end)(Sac.ArtLib)
  end

  module Rope_min = struct
    module ListApp_name = Reduction.Rope_min(struct let name = "name" end)(Grifola_name.ArtLib)
    module ListApp_arg = Reduction.Rope_min(struct let name = "arg" end)(Grifola_arg.ArtLib)
    module ListApp_arggen = Reduction.Rope_min(struct let name = "arggen" end)(Grifola_arggen.ArtLib)
    module ListApp_lazy_recalc = Reduction.Rope_min(struct let name = "lazyrecalc" end)(LazyRecalc.ArtLib)
    module ListApp_sac = Reduction.Rope_min(struct let name = "sac" end)(Sac.ArtLib)
  end

  module Rope_sum = struct
    module ListApp_name = Reduction.Rope_sum(struct let name = "name" end)(Grifola_name.ArtLib)
    module ListApp_arg = Reduction.Rope_sum(struct let name = "arg" end)(Grifola_arg.ArtLib)
    module ListApp_arggen = Reduction.Rope_sum(struct let name = "arggen" end)(Grifola_arggen.ArtLib)
    module ListApp_lazy_recalc = Reduction.Rope_sum(struct let name = "lazyrecalc" end)(LazyRecalc.ArtLib)
    module ListApp_sac = Reduction.Rope_sum(struct let name = "sac" end)(Sac.ArtLib)
  end

  module AVL_name = Reduction.AVL_of_rope(struct let name = "grifola_name" end)(Grifola_name.ArtLib)
  module AVL_arggen = Reduction.AVL_of_rope(struct let name = "grifola_arggen" end)(Grifola_arggen.ArtLib)
  module AVL_lazy_recalc = Reduction.AVL_of_rope(struct let name = "lazy_recalc" end)(LazyRecalc.ArtLib)

end

let raw_experiments =
[
  (* Rope min versions *)
  (module Experiments.Rope_min.ListApp_name           : ListAppType) ;
  (module Experiments.Rope_min.ListApp_arg            : ListAppType) ;
  (module Experiments.Rope_min.ListApp_arggen         : ListAppType) ;
  (module Experiments.Rope_min.ListApp_lazy_recalc     : ListAppType) ;
  (module Experiments.Rope_min.ListApp_sac             : ListAppType) ;

  (* Rope sum versions *)
  (module Experiments.Rope_sum.ListApp_name           : ListAppType) ;
  (module Experiments.Rope_sum.ListApp_arg            : ListAppType) ;
  (module Experiments.Rope_sum.ListApp_arggen         : ListAppType) ;
  (module Experiments.Rope_sum.ListApp_lazy_recalc     : ListAppType) ;
  (module Experiments.Rope_sum.ListApp_sac             : ListAppType) ;

  (* Rope iter versions *)
  (module Experiments.Rope_iter.ListApp_name           : ListAppType) ;
  (module Experiments.Rope_iter.ListApp_arg            : ListAppType) ;
  (module Experiments.Rope_iter.ListApp_arggen         : ListAppType) ;
  (module Experiments.Rope_iter.ListApp_sac             : ListAppType) ;

  (* List filter *)
  (module Experiments.List_filter.ListApp_name         : ListAppType) ;
  (module Experiments.List_filter.ListApp_arggen       : ListAppType) ;
  (module Experiments.List_filter.ListApp_lazy_recalc  : ListAppType) ;
  (module Experiments.List_filter.ListApp_sac             : ListAppType) ;

  (* List map *)
  (module Experiments.List_map.ListApp_name         : ListAppType) ;
  (module Experiments.List_map.ListApp_arggen       : ListAppType) ;
  (module Experiments.List_map.ListApp_lazy_recalc  : ListAppType) ;
  (module Experiments.List_map.ListApp_sac          : ListAppType) ;

  (* List map paired *)
    (* checking this will fail when list lengths are
    not even numbers, like after insert or delete *)
  (module Experiments.List_map_paired.ListApp_name         : ListAppType) ;
  (module Experiments.List_map_paired.ListApp_arggen       : ListAppType) ;
  (module Experiments.List_map_paired.ListApp_lazy_recalc  : ListAppType) ;

  (* List_reverse *)
  (module Experiments.List_reverse.ListApp_name         : ListAppType) ;
  (module Experiments.List_reverse.ListApp_arggen       : ListAppType) ;
  (module Experiments.List_reverse.ListApp_lazy_recalc  : ListAppType) ;
  (module Experiments.List_reverse.ListApp_sac          : ListAppType) ;

  (* Rope_reverse *)
  (module Experiments.Rope_reverse.ListApp_name         : ListAppType) ;
  (module Experiments.Rope_reverse.ListApp_arggen       : ListAppType) ;
  (module Experiments.Rope_reverse.ListApp_lazy_recalc  : ListAppType) ;
  (module Experiments.Rope_reverse.ListApp_sac          : ListAppType) ;

  (* Rope mergesort *)
  (module Experiments.Rope_mergesort.ListApp_name         : ListAppType) ;
  (module Experiments.Rope_mergesort.ListApp_arggen       : ListAppType) ;
  (module Experiments.Rope_mergesort.ListApp_eager_noninc : ListAppType) ;
  (module Experiments.Rope_mergesort.ListApp_lazy_noninc  : ListAppType) ;
  (module Experiments.Rope_mergesort.ListApp_lazy_recalc  : ListAppType) ;
  (module Experiments.Rope_mergesort.ListApp_sac          : ListAppType) ;

  (* List mergesort *)
  (module Experiments.List_mergesort.ListApp_name         : ListAppType) ;
  (module Experiments.List_mergesort.ListApp_arggen       : ListAppType) ;
  (module Experiments.List_mergesort.ListApp_lazy_recalc  : ListAppType) ;
  (module Experiments.List_mergesort.ListApp_sac          : ListAppType) ;

  (* Rope Median *)
  (module Experiments.Rope_median.ListApp_name         : ListAppType) ;
  (module Experiments.Rope_median.ListApp_arggen       : ListAppType) ;
  (module Experiments.Rope_median.ListApp_lazy_recalc  : ListAppType) ;
  (module Experiments.Rope_median.ListApp_eager_noninc : ListAppType) ;
  (module Experiments.Rope_median.ListApp_sac          : ListAppType) ;

  (* Rope Center (median without sorting) *)
  (module Experiments.Rope_center.ListApp_name         : ListAppType) ;
  (module Experiments.Rope_center.ListApp_arggen       : ListAppType) ;
  (module Experiments.Rope_center.ListApp_lazy_recalc  : ListAppType) ;
  (module Experiments.Rope_center.ListApp_eager_noninc : ListAppType) ;
  (module Experiments.Rope_center.ListApp_sac          : ListAppType) ;

  (* Quickhull *)
  (module Experiments.Quickhull.ListApp_name         : ListAppType) ;
  (module Experiments.Quickhull.ListApp_arggen       : ListAppType) ;
  (module Experiments.Quickhull.ListApp_lazy_recalc  : ListAppType) ;
  (module Experiments.Quickhull.ListApp_sac          : ListAppType) ;

  (* Rope_quickhull *)
  (module Experiments.Rope_quickhull.ListApp_name         : ListAppType) ;
  (module Experiments.Rope_quickhull.ListApp_arggen       : ListAppType) ;
  (module Experiments.Rope_quickhull.ListApp_lazy_recalc  : ListAppType) ;
  (module Experiments.Rope_quickhull.ListApp_sac          : ListAppType) ;

  (* Benchmarks for overhead comparison: *)
  (module Experiments.AVL_name                         : ListAppType) ;
  (module Experiments.AVL_arggen                       : ListAppType) ;
  (module Experiments.AVL_lazy_recalc                  : ListAppType) ;

]

let all_experiments : (module ExperimentType) list =
  List.map
  (fun a ->
    (* apply Make_experiment functor to input modules *)
    let module App = (val a : ListAppType) in
    let module Exp = Make_experiment(App)in
    (module Exp : ExperimentType)
  )
  raw_experiments

module Default_perf_params : ParamsType = struct
  let sample_num = 0   (* Seed. *)
  let n = 5000         (* Length of input lists *)
  let num_changes = 10 (* Number of changes to perform on each input list *)
  let demand = 100.0    (* Percent of output to demand to force after each change *)
  let num_lists = 1    (* Number of distinct input lists. *)
  let fullinit = false
  let granularity = 0
  let interactions = [ "di"; "id"; "ss"; "rr"; "r"; "bs"]
  let experiment = ""
  let outfile = default_outfile
  module Flags = struct
    include Perf_flags
    (*let print_inout = true *)
  end
end

module Benchmark_params_10k : ParamsType = struct
  let sample_num = 0   (* Seed. *)
  let n = 10000        (* Length of input lists *)
  let num_changes = 10 (* Number of changes to perform on each input list *)
  let demand = 100.0    (* Percent of output to demand to force after each change *)
  let num_lists = 4    (* Number of distinct input lists. *)
  let fullinit = false
  let granularity = 0
  let interactions = [ "di"; "id"; "ss"]
  let experiment = ""
  let outfile = default_outfile
  module Flags = Perf_flags
end

module Movie_params : ParamsType = struct
  let sample_num = 0   (* Seed. *)
  let n = 16
  let num_changes = 8
  let demand = 50.0
  let num_lists = 1
  let fullinit = false
  let granularity = 0
  let interactions = [ "di"; "id"; "ss";"r"]
  let experiment = ""
  let outfile = default_outfile
  module Flags = Debug_flags
end

module Short_movie_params : ParamsType = struct
  let sample_num = 0   (* Seed. *)
  let n = 6           (* Length of input lists *)
  let num_changes = 3 (* Number of changes to perform on each input list *)
  let demand = 100.0  (* Percent of output to demand to force after each change *)
  let num_lists = 1   (* Number of distinct input lists. *)
  let fullinit = false
  let granularity = 0
  let interactions = [ "di"; "id"; "ss";"r"]
  let experiment = ""
  let outfile = default_outfile
  module Flags = Debug_flags
end

module Test_params : ParamsType = struct
  let sample_num = 0   (* Seed. *)
  let n = 1000          (* Length of input lists *)
  let num_changes = 500 (* Number of changes to perform on each input list *)
  let demand = 50.0     (* Percent of output to demand to force after each change *)
  let num_lists = 10    (* Number of distinct input lists. *)
  let fullinit = false
  let granularity = 0
  let interactions = [ "di"; "id"; "ss";"r"]
  let experiment = ""
  let outfile = default_outfile
  module Flags = Debug_flags
end

module Commandline_params : ParamsType = struct
  module Default = Default_perf_params

  let sample_num_   = ref Default.sample_num
  let n_            = ref Default.n
  let num_changes_  = ref Default.num_changes
  let demand_       = ref Default.demand
  let num_lists_    = ref Default.num_lists
  let fullinit_     = ref Default.fullinit
  let granularity_  = ref Default.granularity
  let flags_        = ref (module Default.Flags : FlagsType)
  let interactions_ = ref Default.interactions
  let experiment_   = ref Default.experiment
  let outfile_      = ref Default.outfile

  let args = [
    ("--sample-num",  Arg.Int   (fun n -> sample_num_ := n),  " sample number; determines random numbers as their seed.");
    ("--n",           Arg.Int   (fun n -> n_ := n),           " input size");
    ("--num-changes", Arg.Int   (fun n -> num_changes_ := n), " number of changes to input");
    ("--demand",      Arg.Float (fun n -> demand_ := n),      " percent of output to observe");
    ("--num-lists",   Arg.Int   (fun n -> num_lists_ := n),   " number of lists to try");
    ("--gran",        Arg.Int   (fun n -> granularity_ := n), " granularity of articulation points");
    ("--fullinit",    Arg.Set   fullinit_,                    " demand full list at initialization");
    ("--outfile",     Arg.String(fun s -> outfile_ := s),     " file to save output to");
    ("--experiment",  Arg.String(fun name_req ->
      ( let names =
          List.map (fun exp -> let module E = (val exp : ExperimentType) in E.name) (all_experiments)
        in
        let matches =
          (* TODO: Support globbing, for pattern-matching many experiments. *)
          List.filter (fun name -> name = name_req) names
        in
        match matches with
        | [] | (_ :: _ :: _) ->
          Printf.eprintf "Warning: Couldn't find a unique experiment with the requested name `%s'\n%!" name_req ;
          if List.length matches > 0 then (
            Printf.eprintf "The experiment name `%s' is not unique: Found %d matches total, but expected exactly one.\n%!" name_req (List.length matches);
          ) ;
          Printf.eprintf "  Try one of these:\n%!" ;
          List.iter (fun name -> Printf.eprintf "   %s\n%!" name) names

        | [req_name] -> experiment_ := req_name

      )), "choose the experiment by name");

    ("--0",   Arg.Unit  (fun () -> interactions_ := []),                     " clear interaction list");
    ("--di",  Arg.Unit  (fun () -> interactions_ := "di" :: !interactions_), " add interaction: delete, insert");
    ("--id",  Arg.Unit  (fun () -> interactions_ := "di" :: !interactions_), " add interaction: insert, delete");
    ("--r",   Arg.Unit  (fun () -> interactions_ := "r"  :: !interactions_), " add interaction: replace");
    ("--rr",  Arg.Unit  (fun () -> interactions_ := "rr" :: !interactions_), " add interaction: replace, replace");
    ("--ss",  Arg.Unit  (fun () -> interactions_ := "ss" :: !interactions_), " add interaction: swap, swap");
    ("--bs",  Arg.Unit  (fun () -> interactions_ := "bs" :: !interactions_), " add interaction: swap entire list");

    ("--perf-flags",  Arg.Unit  (fun () -> flags_ := (module Perf_flags)), " performance flags");
    ("--test-flags",  Arg.Unit  (fun () -> flags_ := (module Test_flags)), " testing flags");
    ("--debug-flags", Arg.Unit  (fun () -> flags_ := (module Debug_flags)), " debugging flags");
    ("-verbose",      Arg.Unit  (fun () -> ()), " ignored");
  ]

  let _ = Arg.parse args
    (fun arg -> invalid_arg ("Not recognized:"^arg))
    "usage: experiments [options]"

  let sample_num = !sample_num_
  let n = !n_
  let num_changes = !num_changes_
  let demand = !demand_
  let num_lists = !num_lists_
  let fullinit = !fullinit_
  let granularity = !granularity_
  let interactions = List.rev (!interactions_)
  let experiment = !experiment_
  let outfile = !outfile_
  module Flags = (val !flags_)
end

let _ =
  let requested_experiments =
    (List.filter (fun exp ->
      let module E = (val exp : ExperimentType) in
      E.name = Commandline_params.experiment)
       all_experiments)
  in
  List.iter (fun exp ->
    let module E = (val exp : ExperimentType) in
    Printf.eprintf "You requested experiment: %s\n%!" E.name
  ) requested_experiments
  ;
  List.iter (fun exp ->
    let module E = (val exp : ExperimentType) in
    E.run (module Commandline_params)
  ) requested_experiments<|MERGE_RESOLUTION|>--- conflicted
+++ resolved
@@ -1001,11 +1001,8 @@
       let force = ListRep.St.List.Art.force in
       ListRep.St.List.Art.thunk nm ( fun () ->
                                      let res = rev(force inp) `Nil in
-<<<<<<< HEAD
                                      Printf.printf "... Computed: %s\n%!" (ListRep.St.List.Data.string res) ;
-=======
                                      (* Printf.printf "... Computed: %s\n" (ListRep.St.List.Data.string res) ; *)
->>>>>>> 1e1994fd
                                      res
                                    )
     let trusted = List.rev
